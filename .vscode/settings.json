--- conflicted
+++ resolved
@@ -1,9 +1,6 @@
 // Place your settings in this file to overwrite default and user settings.
 {
-<<<<<<< HEAD
-=======
     "restructuredtext.confPath": "{workspaceRoot}\\docs",
->>>>>>> 1ad6223f
     "restructuredtext.builtDocumentationPath": "${workspaceRoot}/dist/docs",
     "restructuredtext.workspaceRoot": "c:\\Users\\pauli\\Git\\pyGAPS",
 

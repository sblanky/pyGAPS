"""Contains the adsorbate class."""

from pygaps import logger
from pygaps.data import ADSORBATE_LIST
from pygaps.units.converter_unit import _PRESSURE_UNITS
from pygaps.units.converter_unit import c_unit
from pygaps.utilities.coolprop_utilities import CP
from pygaps.utilities.coolprop_utilities import thermodynamic_backend
from pygaps.utilities.exceptions import CalculationError
from pygaps.utilities.exceptions import ParameterError

# TODO: units in the prop dictionary and from coolprop do not always match (e.g. p_critical)


class Adsorbate():
    """
    An unified class descriptor for an adsorbate.

    Its purpose is to expose properties such as adsorbate name,
    and formula, as well as physical properties, such as molar mass
    vapour pressure, etc.

    The properties can be either calculated through a wrapper over
    CoolProp or supplied in the initial adsorbate creation.
    All parameters passed are saved in a self.parameters
    dictionary.

    Parameters
    ----------
    name : str
        The name which should be used for this adsorbate.

    Other Parameters
    ----------------
    alias : list[str]
        Other names the same adsorbate might take.
        Example: name=propanol, alias=['1-propanol'].
        pyGAPS disregards capitalisation (Propanol = propanol = PROPANOL).
    formula : str
        A chemical formula for the adsorbate in LaTeX form: He/N_{2}/C_{2}H_{4} etc.
    backend_name : str
        Used for integration with CoolProp/REFPROP. For a list of names
        look at the CoolProp `list of fluids
        <http://www.coolprop.org/fluid_properties/PurePseudoPure.html#list-of-fluids>`_
    molar_mass : float
        Custom value for molar mass (otherwise obtained through CoolProp).
    p_triple : float
        Custom value for triple point pressure (otherwise obtained through CoolProp).
    t_triple : float
        Custom value for triple point temperature (otherwise obtained through CoolProp).
    p_critical : float
        Custom value for critical point pressure (otherwise obtained through CoolProp).
    t_critical : float
        Custom value for critical point temperature (otherwise obtained through CoolProp).
    saturation_pressure : float
        Custom value for saturation pressure (otherwise obtained through CoolProp).
    surface_tension : float
        Custom value for surface tension (otherwise obtained through CoolProp).
    liquid_density : float
        Custom value for liquid density (otherwise obtained through CoolProp).
    liquid_molar_density : float
        Custom value for liquid molar density (otherwise obtained through CoolProp).
    gas_density : float
        Custom value for gas density (otherwise obtained through CoolProp).
    gas_molar_density : float
        Custom value for gas molar density (otherwise obtained through CoolProp).
    enthalpy_vaporisation : float
        Custom value for enthalpy of vaporisation/liquefaction (otherwise obtained through CoolProp).
    enthalpy_liquefaction : float
        Custom value for enthalpy of vaporisation/liquefaction (otherwise obtained through CoolProp).

    Notes
    -----
    The members of the properties dictionary are left at the discretion of the
    user, to keep the class extensible. There are, however, some unique
    properties which are used by calculations in other modules listed in the
    other parameters section above.

    These properties can be either calculated by CoolProp (if the adsorbate
    exists in CoolProp/REFPROP) or taken from the parameters dictionary. They
    are best accessed using the associated function.

    Calculated::

        my_adsorbate.surface_tension(77)

    Value from dictionary::

        my_adsorbate.surface_tension(77, calculate=False)

    If available, the underlying CoolProp state object
    (http://www.coolprop.org/coolprop/LowLevelAPI.html) can be accessed directly
    through the backend variable. For example, to get the CoolProp-calculated
    critical pressure::

        adsorbate.backend.p_critical()

    """
    # special reserved parameters
    _reserved_params = [
        "name",
        "alias",
        "_state",
        "_backend_mode",
    ]

    def __init__(
        self,
        name: str,
        store: bool = False,
        **properties,
    ):
        """Instantiate by passing a dictionary with the parameters."""
        # Adsorbate name
        if name is None:
            raise ParameterError("Must provide a name for the created adsorbate.")
        self.name = name

        # List of aliases
        alias = properties.pop('alias', None)

        # Generate list of aliases
        _name = name.lower()
        if alias is None:
            self.alias = [_name]
        else:
            if isinstance(alias, str):
                self.alias = [alias.lower()]
            else:
                self.alias = [a.lower() for a in alias]
            if _name not in self.alias:
                self.alias.append(_name)

        #: Adsorbate properties
        self.properties = properties

        # CoolProp interaction variables, only generate when called
        self._state = None
        self._backend_mode = None

        # Store reference in internal list
        if store:
            if self not in ADSORBATE_LIST:
                ADSORBATE_LIST.append(self)

    def __repr__(self):
        """Print adsorbate id."""
        return f"<pygaps.Adsorbate '{self.name}'>"

    def __str__(self):
        """Print adsorbate standard name."""
        return self.name

    def __hash__(self):
        """Override hashing as a name hash."""
        return hash(self.name)

    def __eq__(self, other):
        """Overload equality operator to include aliases."""
        if isinstance(other, Adsorbate):
            return self.name == other.name
        return other.lower() in self.alias

    def __add__(self, other):
        """Overload addition operator to use name."""
        return self.name + other

    def __radd__(self, other):
        """Overload rev addition operator to use name."""
        return other + self.name

    def print_info(self):
        """Print a short summary of all the adsorbate parameters."""
        string = f"pyGAPS Adsorbate: '{self.name}'\n"
        string += f"Aliases: { *self.alias,}\n"

        if self.properties:
            string += "Other properties: \n"
            for prop, val in self.properties.items():
                string += (f"\t{prop}: {str(val)}\n")

        print(string)

    @classmethod
    def find(cls, name: str):
        """Get the specified adsorbate from the master list.

        Parameters
        ----------
        name : str
            The name of the adsorbate to search

        Returns
        -------
        Adsorbate
            Instance of class

        Raises
        ------
        ``ParameterError``
            If it does not exist in list.
        """
        # Skip search if already adsorbate
        if isinstance(name, Adsorbate):
            return name
        if not isinstance(name, str):
            raise ParameterError("Pass a string as an adsorbate name.")

        # See if adsorbate exists in master list
        try:
            return next(ads for ads in ADSORBATE_LIST if ads == name)
        except StopIteration:
            raise ParameterError(
                f"Adsorbate '{name}' does not exist in list of adsorbates. "
                "First populate pygaps.ADSORBATE_LIST with required adsorbate class."
            ) from None

    @property
    def backend(self):
        """Return the CoolProp state associated with the fluid."""
        if (not self._backend_mode or self._backend_mode != thermodynamic_backend()):
            self._backend_mode = thermodynamic_backend()
            self._state = CP.AbstractState(self._backend_mode, self.backend_name)

        return self._state

    @property
    def formula(self) -> str:
        """Return the adsorbate formula."""
        formula = self.properties.get('formula')
        if formula is None:
            return self.name
        return formula

    def to_dict(self) -> dict:
        """
        Return a dictionary of the adsorbate class.

        Is the same dictionary that was used to create it.

        Returns
        -------
        dict
            dictionary of all parameters
        """
        parameters_dict = {
            'name': self.name,
            'alias': self.alias,
        }
        parameters_dict.update(self.properties)
        return parameters_dict

    def get_prop(self, prop: str):
        """
        Return a property from the 'properties' dictionary.

        Parameters
        ----------
        prop : str
            property name desired

        Returns
        -------
        str/float
            Value of property in the properties dict

        Raises
        ------
        ``ParameterError``
            If the the property does not exist
            in the class dictionary.
        """
        req_prop = self.properties.get(prop)
        if req_prop is None:
            raise ParameterError(
                f"Adsorbate '{self.name}' does not have a property named "
                f"'{prop}' in its 'parameters' dictionary. Consider adding it "
                "manually if you need it and know its value."
            )
        return req_prop

    @property
    def backend_name(self) -> str:
        """
        Get the CoolProp interaction name of the adsorbate.

        Returns
        -------
        str
            Value of backend_name in the properties dict

        Raises
        ------
        ``ParameterError``
            If the the property does not exist
            in the class dictionary.
        """
        c_name = self.properties.get("backend_name")
        if c_name is None:
            raise ParameterError(
                f"Adsorbate '{self.name}' does not have a property named "
                "backend_name. This must be available for CoolProp interaction."
            )
        return c_name

    def molar_mass(self, calculate: bool = True) -> float:
        """
        Return the molar mass of the adsorbate.

        Parameters
        ----------
        calculate : bool, optional
            Whether to calculate the property or look it up in the properties
            dictionary, default - True.

        Returns
        -------
        float
            Molar mass in g/mol.

        Raises
        ------
        ``ParameterError``
            If the calculation is not requested and the property does not exist
            in the class dictionary.
        ``CalculationError``
            If it cannot be calculated, due to a physical reason.
        """
        if calculate:
            try:
                return self.backend.molar_mass() * 1000
            except BaseException as err:
                _warn_reading_params(err)
                return self.molar_mass(calculate=False)
        try:
            return self.get_prop("molar_mass")
        except ParameterError as err:
            _raise_calculation_error(err)

<<<<<<< HEAD
    def p_triple(self, calculate: bool = True) -> float:
        """
        Return the triple point pressure, in Pa.

        Parameters
        ----------
        calculate : bool, optional
            Whether to calculate the property or look it up in the properties
            dictionary, default - True.

        Returns
        -------
        float
            Triple point pressure in Pa.

        Raises
        ------
        ``ParameterError``
            If the calculation is not requested and the property does not exist
            in the class dictionary.
        ``CalculationError``
            If it cannot be calculated, due to a physical reason.
        """
        if calculate:
            try:
                # For some reason coolprop does not implement a python
                # wrapper for P_triple, so we are directly calling the propsSI function
                # TODO: this will not work for REFPROP
                return CP.CoolProp.PropsSI('PTRIPLE', self.backend_name)
            except BaseException as err:
                _warn_reading_params(err)
                return self.p_triple(calculate=False)
        try:
            return self.get_prop("p_triple") * 1e5
        except ParameterError as err:
            _raise_calculation_error(err)

    def t_triple(self, calculate: bool = True) -> float:
        """
        Return the triple point temperature, in K.

        Parameters
        ----------
        calculate : bool, optional
            Whether to calculate the property or look it up in the properties
            dictionary, default - True.

        Returns
        -------
        float
            Triple point temperature in K.

        Raises
        ------
        ``ParameterError``
            If the calculation is not requested and the property does not exist
            in the class dictionary.
        ``CalculationError``
            If it cannot be calculated, due to a physical reason.
        """
        if calculate:
            try:
                return self.backend.Ttriple()
            except BaseException as err:
                _warn_reading_params(err)
                return self.t_triple(calculate=False)
        try:
            return self.get_prop("t_triple")
        except ParameterError as err:
            _raise_calculation_error(err)

    def p_critical(self, calculate: bool = True) -> float:
        """
        Return the critical point pressure, in Pa.

        Parameters
        ----------
        calculate : bool, optional
            Whether to calculate the property or look it up in the properties
            dictionary, default - True.

        Returns
        -------
        float
            Critical point pressure in Pa.

        Raises
        ------
        ``ParameterError``
            If the calculation is not requested and the property does not exist
            in the class dictionary.
        ``CalculationError``
            If it cannot be calculated, due to a physical reason.
        """
        if calculate:
            try:
                return self.backend.p_critical()
            except BaseException as err:
                _warn_reading_params(err)
                return self.p_critical(calculate=False)
        try:
            return self.get_prop("p_critical") * 1e5
        except ParameterError as err:
            _raise_calculation_error(err)

    def t_critical(self, calculate: bool = True) -> float:
=======
    def pressure_saturation(self, temp, unit=None, calculate: bool = True) -> float:
        """Alias for saturation_pressure"""
        return self.saturation_pressure(temp, unit, calculate)

    def saturation_pressure(self, temp, unit=None, calculate: bool = True) -> float:
>>>>>>> 2103b688
        """
        Return the critical point temperature, in K.

        Parameters
        ----------
        calculate : bool, optional
            Whether to calculate the property or look it up in the properties
            dictionary, default - True.

        Returns
        -------
        float
            Critical point temperature in K.

        Raises
        ------
        ``ParameterError``
            If the calculation is not requested and the property does not exist
            in the class dictionary.
        ``CalculationError``
            If it cannot be calculated, due to a physical reason.
        """
        if calculate:
            try:
                return self.backend.T_critical()
            except BaseException as err:
                _warn_reading_params(err)
                return self.t_critical(calculate=False)
        try:
            return self.get_prop("t_critical")
        except ParameterError as err:
            _raise_calculation_error(err)

    def saturation_pressure(
        self,
        temp: float,
        unit: str = None,
        calculate: bool = True,
    ) -> float:
        """
        Get the saturation pressure at a particular temperature, in desired unit (default Pa).

        Parameters
        ----------
        temp : float
            Temperature at which the pressure is desired in K.
        unit : str
            Unit in which to return the saturation pressure.
            If not specifies defaults to Pascal.
        calculate : bool, optional
            Whether to calculate the property or look it up in the properties
            dictionary, default - True.

        Returns
        -------
        float
            Pressure in unit requested.

        Raises
        ------
        ``ParameterError``
            If the calculation is not requested and the property does not exist
            in the class dictionary.
        ``CalculationError``
            If it cannot be calculated, due to a physical reason.

        """
        if calculate:
            try:
                state = self.backend
                state.update(CP.QT_INPUTS, 0.0, temp)
                sat_p = state.p()
            except BaseException as err:
                _warn_reading_params(err)
                sat_p = self.saturation_pressure(temp, unit=unit, calculate=False)

            if unit is not None:
                sat_p = c_unit(_PRESSURE_UNITS, sat_p, 'Pa', unit)
            return sat_p

        try:
            return self.get_prop("saturation_pressure")
        except ParameterError as err:
            _raise_calculation_error(err)

    def surface_tension(
        self,
        temp: float,
        calculate: bool = True,
    ) -> float:
        """
        Get the surface tension at a particular temperature, in mN/m.

        Parameters
        ----------
        temp : float
            Temperature at which the surface_tension is desired in K.
        calculate : bool, optional
            Whether to calculate the property or look it up in the properties
            dictionary, default - True.

        Returns
        -------
        float
            Surface tension in mN/m.

        Raises
        ------
        ``ParameterError``
            If the calculation is not requested and the property does not exist
            in the class dictionary.
        ``CalculationError``
            If it cannot be calculated, due to a physical reason.

        """
        if calculate:
            try:
                state = self.backend
                state.update(CP.QT_INPUTS, 0.0, temp)
                return state.surface_tension() * 1000

            except BaseException as err:
                _warn_reading_params(err)
                return self.surface_tension(temp, calculate=False)

        try:
            return self.get_prop("surface_tension")
        except ParameterError as err:
            _raise_calculation_error(err)

    def liquid_density(
        self,
        temp: float,
        calculate: bool = True,
    ) -> float:
        """
        Get the liquid density at a particular temperature, in g/cm3.

        Parameters
        ----------
        temp : float
            Temperature at which the liquid density is desired in K.
        calculate : bool, optional.
            Whether to calculate the property or look it up in the properties
            dictionary, default - True.

        Returns
        -------
        float
            Liquid density in g/cm3.

        Raises
        ------
        ``ParameterError``
            If the calculation is not requested and the property does not exist
            in the class dictionary.
        ``CalculationError``
            If it cannot be calculated, due to a physical reason.

        """
        if calculate:
            try:
                state = self.backend
                state.update(CP.QT_INPUTS, 0.0, temp)
                return state.rhomass() / 1000
            except BaseException as err:
                _warn_reading_params(err)
                return self.liquid_density(temp, calculate=False)

        try:
            return self.get_prop("liquid_density")
        except ParameterError as err:
            _raise_calculation_error(err)

    def liquid_molar_density(
        self,
        temp: float,
        calculate: bool = True,
    ) -> float:
        """
        Get the liquid molar density at a particular temperature, in mol/cm3.

        Parameters
        ----------
        temp : float
            Temperature at which the liquid density is desired in K.
        calculate : bool, optional.
            Whether to calculate the property or look it up in the properties
            dictionary, default - True.

        Returns
        -------
        float
            Molar liquid density in mol/cm3.

        Raises
        ------
        ``ParameterError``
            If the calculation is not requested and the property does not exist
            in the class dictionary.
        ``CalculationError``
            If it cannot be calculated, due to a physical reason.

        """
        if calculate:
            try:
                state = self.backend
                state.update(CP.QT_INPUTS, 0.0, temp)
                return state.rhomolar() / 1e6
            except BaseException as err:
                _warn_reading_params(err)
                return self.liquid_molar_density(temp, calculate=False)

        try:
            return self.get_prop("liquid_molar_density")
        except ParameterError as err:
            _raise_calculation_error(err)

    def gas_density(
        self,
        temp: float,
        calculate: bool = True,
    ) -> float:
        """
        Get the gas molar density at a particular temperature, in g/cm3.

        Parameters
        ----------
        temp : float
            Temperature at which the gas density is desired in K.
        calculate : bool, optional.
            Whether to calculate the property or look it up in the properties
            dictionary, default - True.

        Returns
        -------
        float
            Gas density in g/cm3.

        Raises
        ------
        ``ParameterError``
            If the calculation is not requested and the property does not exist
            in the class dictionary.
        ``CalculationError``
            If it cannot be calculated, due to a physical reason.

        """
        if calculate:
            try:
                state = self.backend
                state.update(CP.QT_INPUTS, 1.0, temp)
                return state.rhomass() / 1000
            except BaseException as err:
                _warn_reading_params(err)
                return self.gas_density(temp, calculate=False)

        try:
            return self.get_prop("gas_density")
        except ParameterError as err:
            _raise_calculation_error(err)

    def gas_molar_density(
        self,
        temp: float,
        calculate: bool = True,
    ) -> float:
        """
        Get the gas density at a particular temperature, in mol/cm3.

        Parameters
        ----------
        temp : float
            Temperature at which the gas density is desired in K.
        calculate : bool, optional.
            Whether to calculate the property or look it up in the properties
            dictionary, default - True.

        Returns
        -------
        float
            Molar gas density in mol/cm3.

        Raises
        ------
        ``ParameterError``
            If the calculation is not requested and the property does not exist
            in the class dictionary.
        ``CalculationError``
            If it cannot be calculated, due to a physical reason.

        """
        if calculate:
            try:
                state = self.backend
                state.update(CP.QT_INPUTS, 1.0, temp)
                return state.rhomolar() / 1e6
            except BaseException as err:
                _warn_reading_params(err)
                return self.gas_molar_density(temp, calculate=False)

        try:
            return self.get_prop("gas_molar_density")
        except ParameterError as err:
            _raise_calculation_error(err)

    def enthalpy_vaporisation(
        self,
        temp: float = None,
        press: float = None,
        calculate: bool = True,
    ) -> float:
        """
        Get the enthalpy of vaporisation at a particular temperature, in kJ/mol.

        Parameters
        ----------
        temp : float
            Temperature at which the enthalpy of vaporisation is desired, in K.
        calculate : bool, optional
            Whether to calculate the property or look it up in the properties
            dictionary, default - True.

        Returns
        -------
        float
            Enthalpy of vaporisation in kJ/mol.

        Raises
        ------
        ``ParameterError``
            If the calculation is not requested and the property does not exist
            in the class dictionary.
        ``CalculationError``
            If it cannot be calculated, due to a physical reason.

        """
        return self.enthalpy_liquefaction(temp, press, calculate)

    def enthalpy_liquefaction(
        self,
        temp: float = None,
        press: float = None,
        calculate: bool = True,
    ) -> float:
        """
        Get the enthalpy of liquefaction at a particular temperature, in kJ/mol.

        Parameters
        ----------
        temp : float
            Temperature at which the enthalpy of liquefaction is desired, in K.
        calculate : bool, optional
            Whether to calculate the property or look it up in the properties
            dictionary, default - True.

        Returns
        -------
        float
            Enthalpy of liquefaction in kJ/mol.

        Raises
        ------
        ``ParameterError``
            If the calculation is not requested and the property does not exist
            in the class dictionary.
        ``CalculationError``
            If it cannot be calculated, due to a physical reason.

        """
        if calculate:
            if temp and press:
                raise CalculationError(
                    "Can only specify one intensive variable, either temperature or pressure."
                )
            try:
                state = self.backend
                if temp:
                    state.update(CP.QT_INPUTS, 0.0, temp)
                    h_liq = state.hmolar()
                    state.update(CP.QT_INPUTS, 1.0, temp)
                    h_vap = state.hmolar()
                elif press:
                    state.update(CP.PQ_INPUTS, press, 0.0)
                    h_liq = state.hmolar()
                    state.update(CP.PQ_INPUTS, press, 1.0)
                    h_vap = state.hmolar()
                else:
                    raise CalculationError("Neither pressure nor temperature specified.")
                return (h_vap - h_liq) / 1000
            except BaseException as err:
                _warn_reading_params(err)
                return self.enthalpy_liquefaction(temp, calculate=False)

        try:
            return self.get_prop("enthalpy_liquefaction")
        except ParameterError as err:
            _raise_calculation_error(err)


def _warn_reading_params(err):
    logger.warning(
        f"Thermodynamic backend failed with error: {err}. "
        "Attempting to read parameters dictionary..."
    )


def _raise_calculation_error(err):
    raise CalculationError(
        f"Thermodynamic backend failed (see traceback for error): {err}"
    ) from err<|MERGE_RESOLUTION|>--- conflicted
+++ resolved
@@ -8,8 +8,6 @@
 from pygaps.utilities.coolprop_utilities import thermodynamic_backend
 from pygaps.utilities.exceptions import CalculationError
 from pygaps.utilities.exceptions import ParameterError
-
-# TODO: units in the prop dictionary and from coolprop do not always match (e.g. p_critical)
 
 
 class Adsorbate():
@@ -44,14 +42,6 @@
         <http://www.coolprop.org/fluid_properties/PurePseudoPure.html#list-of-fluids>`_
     molar_mass : float
         Custom value for molar mass (otherwise obtained through CoolProp).
-    p_triple : float
-        Custom value for triple point pressure (otherwise obtained through CoolProp).
-    t_triple : float
-        Custom value for triple point temperature (otherwise obtained through CoolProp).
-    p_critical : float
-        Custom value for critical point pressure (otherwise obtained through CoolProp).
-    t_critical : float
-        Custom value for critical point temperature (otherwise obtained through CoolProp).
     saturation_pressure : float
         Custom value for saturation pressure (otherwise obtained through CoolProp).
     surface_tension : float
@@ -64,10 +54,8 @@
         Custom value for gas density (otherwise obtained through CoolProp).
     gas_molar_density : float
         Custom value for gas molar density (otherwise obtained through CoolProp).
-    enthalpy_vaporisation : float
-        Custom value for enthalpy of vaporisation/liquefaction (otherwise obtained through CoolProp).
     enthalpy_liquefaction : float
-        Custom value for enthalpy of vaporisation/liquefaction (otherwise obtained through CoolProp).
+        Custom value for enthalpy of liquefaction (otherwise obtained through CoolProp).
 
     Notes
     -----
@@ -337,161 +325,9 @@
         except ParameterError as err:
             _raise_calculation_error(err)
 
-<<<<<<< HEAD
-    def p_triple(self, calculate: bool = True) -> float:
-        """
-        Return the triple point pressure, in Pa.
-
-        Parameters
-        ----------
-        calculate : bool, optional
-            Whether to calculate the property or look it up in the properties
-            dictionary, default - True.
-
-        Returns
-        -------
-        float
-            Triple point pressure in Pa.
-
-        Raises
-        ------
-        ``ParameterError``
-            If the calculation is not requested and the property does not exist
-            in the class dictionary.
-        ``CalculationError``
-            If it cannot be calculated, due to a physical reason.
-        """
-        if calculate:
-            try:
-                # For some reason coolprop does not implement a python
-                # wrapper for P_triple, so we are directly calling the propsSI function
-                # TODO: this will not work for REFPROP
-                return CP.CoolProp.PropsSI('PTRIPLE', self.backend_name)
-            except BaseException as err:
-                _warn_reading_params(err)
-                return self.p_triple(calculate=False)
-        try:
-            return self.get_prop("p_triple") * 1e5
-        except ParameterError as err:
-            _raise_calculation_error(err)
-
-    def t_triple(self, calculate: bool = True) -> float:
-        """
-        Return the triple point temperature, in K.
-
-        Parameters
-        ----------
-        calculate : bool, optional
-            Whether to calculate the property or look it up in the properties
-            dictionary, default - True.
-
-        Returns
-        -------
-        float
-            Triple point temperature in K.
-
-        Raises
-        ------
-        ``ParameterError``
-            If the calculation is not requested and the property does not exist
-            in the class dictionary.
-        ``CalculationError``
-            If it cannot be calculated, due to a physical reason.
-        """
-        if calculate:
-            try:
-                return self.backend.Ttriple()
-            except BaseException as err:
-                _warn_reading_params(err)
-                return self.t_triple(calculate=False)
-        try:
-            return self.get_prop("t_triple")
-        except ParameterError as err:
-            _raise_calculation_error(err)
-
-    def p_critical(self, calculate: bool = True) -> float:
-        """
-        Return the critical point pressure, in Pa.
-
-        Parameters
-        ----------
-        calculate : bool, optional
-            Whether to calculate the property or look it up in the properties
-            dictionary, default - True.
-
-        Returns
-        -------
-        float
-            Critical point pressure in Pa.
-
-        Raises
-        ------
-        ``ParameterError``
-            If the calculation is not requested and the property does not exist
-            in the class dictionary.
-        ``CalculationError``
-            If it cannot be calculated, due to a physical reason.
-        """
-        if calculate:
-            try:
-                return self.backend.p_critical()
-            except BaseException as err:
-                _warn_reading_params(err)
-                return self.p_critical(calculate=False)
-        try:
-            return self.get_prop("p_critical") * 1e5
-        except ParameterError as err:
-            _raise_calculation_error(err)
-
-    def t_critical(self, calculate: bool = True) -> float:
-=======
-    def pressure_saturation(self, temp, unit=None, calculate: bool = True) -> float:
-        """Alias for saturation_pressure"""
-        return self.saturation_pressure(temp, unit, calculate)
-
     def saturation_pressure(self, temp, unit=None, calculate: bool = True) -> float:
->>>>>>> 2103b688
-        """
-        Return the critical point temperature, in K.
-
-        Parameters
-        ----------
-        calculate : bool, optional
-            Whether to calculate the property or look it up in the properties
-            dictionary, default - True.
-
-        Returns
-        -------
-        float
-            Critical point temperature in K.
-
-        Raises
-        ------
-        ``ParameterError``
-            If the calculation is not requested and the property does not exist
-            in the class dictionary.
-        ``CalculationError``
-            If it cannot be calculated, due to a physical reason.
-        """
-        if calculate:
-            try:
-                return self.backend.T_critical()
-            except BaseException as err:
-                _warn_reading_params(err)
-                return self.t_critical(calculate=False)
-        try:
-            return self.get_prop("t_critical")
-        except ParameterError as err:
-            _raise_calculation_error(err)
-
-    def saturation_pressure(
-        self,
-        temp: float,
-        unit: str = None,
-        calculate: bool = True,
-    ) -> float:
-        """
-        Get the saturation pressure at a particular temperature, in desired unit (default Pa).
+        """
+        Get the saturation pressure at a particular temperature.
 
         Parameters
         ----------
@@ -536,13 +372,9 @@
         except ParameterError as err:
             _raise_calculation_error(err)
 
-    def surface_tension(
-        self,
-        temp: float,
-        calculate: bool = True,
-    ) -> float:
-        """
-        Get the surface tension at a particular temperature, in mN/m.
+    def surface_tension(self, temp, calculate: bool = True) -> float:
+        """
+        Get the surface tension at a particular temperature.
 
         Parameters
         ----------
@@ -581,13 +413,9 @@
         except ParameterError as err:
             _raise_calculation_error(err)
 
-    def liquid_density(
-        self,
-        temp: float,
-        calculate: bool = True,
-    ) -> float:
-        """
-        Get the liquid density at a particular temperature, in g/cm3.
+    def liquid_density(self, temp, calculate: bool = True) -> float:
+        """
+        Get the liquid density at a particular temperature.
 
         Parameters
         ----------
@@ -625,13 +453,9 @@
         except ParameterError as err:
             _raise_calculation_error(err)
 
-    def liquid_molar_density(
-        self,
-        temp: float,
-        calculate: bool = True,
-    ) -> float:
-        """
-        Get the liquid molar density at a particular temperature, in mol/cm3.
+    def liquid_molar_density(self, temp, calculate: bool = True) -> float:
+        """
+        Get the liquid molar density at a particular temperature.
 
         Parameters
         ----------
@@ -669,13 +493,9 @@
         except ParameterError as err:
             _raise_calculation_error(err)
 
-    def gas_density(
-        self,
-        temp: float,
-        calculate: bool = True,
-    ) -> float:
-        """
-        Get the gas molar density at a particular temperature, in g/cm3.
+    def gas_density(self, temp, calculate: bool = True) -> float:
+        """
+        Get the gas molar density at a particular temperature.
 
         Parameters
         ----------
@@ -713,13 +533,9 @@
         except ParameterError as err:
             _raise_calculation_error(err)
 
-    def gas_molar_density(
-        self,
-        temp: float,
-        calculate: bool = True,
-    ) -> float:
-        """
-        Get the gas density at a particular temperature, in mol/cm3.
+    def gas_molar_density(self, temp, calculate: bool = True) -> float:
+        """
+        Get the gas density at a particular temperature.
 
         Parameters
         ----------
@@ -757,47 +573,9 @@
         except ParameterError as err:
             _raise_calculation_error(err)
 
-    def enthalpy_vaporisation(
-        self,
-        temp: float = None,
-        press: float = None,
-        calculate: bool = True,
-    ) -> float:
-        """
-        Get the enthalpy of vaporisation at a particular temperature, in kJ/mol.
-
-        Parameters
-        ----------
-        temp : float
-            Temperature at which the enthalpy of vaporisation is desired, in K.
-        calculate : bool, optional
-            Whether to calculate the property or look it up in the properties
-            dictionary, default - True.
-
-        Returns
-        -------
-        float
-            Enthalpy of vaporisation in kJ/mol.
-
-        Raises
-        ------
-        ``ParameterError``
-            If the calculation is not requested and the property does not exist
-            in the class dictionary.
-        ``CalculationError``
-            If it cannot be calculated, due to a physical reason.
-
-        """
-        return self.enthalpy_liquefaction(temp, press, calculate)
-
-    def enthalpy_liquefaction(
-        self,
-        temp: float = None,
-        press: float = None,
-        calculate: bool = True,
-    ) -> float:
-        """
-        Get the enthalpy of liquefaction at a particular temperature, in kJ/mol.
+    def enthalpy_liquefaction(self, temp, calculate: bool = True) -> float:
+        """
+        Get the enthalpy of liquefaction at a particular temperature.
 
         Parameters
         ----------
@@ -822,24 +600,12 @@
 
         """
         if calculate:
-            if temp and press:
-                raise CalculationError(
-                    "Can only specify one intensive variable, either temperature or pressure."
-                )
             try:
                 state = self.backend
-                if temp:
-                    state.update(CP.QT_INPUTS, 0.0, temp)
-                    h_liq = state.hmolar()
-                    state.update(CP.QT_INPUTS, 1.0, temp)
-                    h_vap = state.hmolar()
-                elif press:
-                    state.update(CP.PQ_INPUTS, press, 0.0)
-                    h_liq = state.hmolar()
-                    state.update(CP.PQ_INPUTS, press, 1.0)
-                    h_vap = state.hmolar()
-                else:
-                    raise CalculationError("Neither pressure nor temperature specified.")
+                state.update(CP.QT_INPUTS, 0.0, temp)
+                h_liq = state.hmolar()
+                state.update(CP.QT_INPUTS, 1.0, temp)
+                h_vap = state.hmolar()
                 return (h_vap - h_liq) / 1000
             except BaseException as err:
                 _warn_reading_params(err)
@@ -853,12 +619,12 @@
 
 def _warn_reading_params(err):
     logger.warning(
-        f"Thermodynamic backend failed with error: {err}. "
+        f"Thermodynamic backend failed with error {err}. "
         "Attempting to read parameters dictionary..."
     )
 
 
 def _raise_calculation_error(err):
     raise CalculationError(
-        f"Thermodynamic backend failed (see traceback for error): {err}"
+        f"Thermodynamic backend failed (see traceback for error). Also, {err}"
     ) from err
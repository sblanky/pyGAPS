"""
An AIF (adsorption information file) parsing implementation.

Format developed in this publication:

Evans, Jack D., Volodymyr Bon, Irena Senkovska, and Stefan Kaskel.
‘A Universal Standard Archive File for Adsorption Data’. Langmuir, 2 April 2021,
acs.langmuir.1c00122. https://doi.org/10.1021/acs.langmuir.1c00122.

"""
import os
import pathlib

import pandas
from adsorption_file_parser.utils.unit_parsing import parse_loading_string
from adsorption_file_parser.utils.unit_parsing import parse_pressure_string
from adsorption_file_parser.utils.unit_parsing import parse_temperature_string
from gemmi import cif

from pygaps import logger
from pygaps.core.baseisotherm import BaseIsotherm
from pygaps.core.modelisotherm import ModelIsotherm
from pygaps.core.pointisotherm import PointIsotherm
from pygaps.modelling import model_from_dict
from pygaps.parsing import _PARSER_PRECISION
from pygaps.utilities.exceptions import ParsingError
from pygaps.utilities.string_utilities import cast_string

_parser_version = "d546195"

_META_DICT = {
    '_exptl_temperature': {
        'text': 'temperature',
        'type': float
    },
    '_exptl_adsorptive': {
        'text': 'adsorbate',
        'type': str
    },
    '_adsnt_material_id': {
        'text': 'material',
        'type': str
    },
    '_exptl_operator': {
        'text': 'user',
        'type': str
    },
    '_exptl_date': {
        'text': 'date',
        'type': str
    },
    '_exptl_instrument': {
        'text': 'instrument',
        'type': str
    },
    '_adsnt_sample_mass': {
        'text': 'material_mass',
        'type': float
    },
    '_units_mass': {
        'text': 'material_mass_unit',
        'type': str
    },
    '_adsnt_degas_temperature': {
        'text': 'activation_temperature',
        'type': float
    },
    '_adsnt_sample_id': {
        'text': 'material_batch',
        'type': str
    },
}
_DATA_DICT = {
    'pressure': 'pressure',
    'p0': 'pressure_saturation',
    'amount': 'loading',
    'enthalpy': 'enthalpy',
}
_UNITS_DICT = [
    "_units_pressure",
    "_units_loading",
    "_units_mass",
    "_units_temperature",
]


def isotherm_to_aif(isotherm: PointIsotherm, path: str = None):
    """
    Convert isotherm into an AIF representation [#]_.

    If the path is specified, the isotherm is saved as a file,
    otherwise it is returned as a string.

    Parameters
    ----------
    isotherm : Isotherm
        Isotherm to be written to AIF.
    path : str, None
        Path to the file to be written.

    Returns
    -------
    str: optional
        String representation of the AIF, if path not provided.

    References
    ----------
    .. [#] Evans, Jack D., Volodymyr Bon, Irena Senkovska, and Stefan Kaskel.
       ‘A Universal Standard Archive File for Adsorption Data’. Langmuir, 2 April 2021,
       acs.langmuir.1c00122. https://doi.org/10.1021/acs.langmuir.1c00122.

    """
    iso_dict = isotherm.to_dict()

    # Parse material
    material = iso_dict['material']
    if isinstance(material, dict):
        iso_dict['material'] = material.pop('name')
        iso_dict.update({f"sample_{key}": val for key, val in material.items()})

    # Start writing AIF
    aif = cif.Document()

    # initialize aif block
    aif.add_new_block(str(isotherm.iso_id))
    block = aif.sole_block()

    # write metadata
    block.set_pair('_audit_aif_version', _parser_version)
    block.set_pair('_audit_creation_method', 'pyGAPS')

    # required pygaps data
    block.set_pair('_exptl_adsorptive', f"\'{iso_dict.pop('adsorbate')}\'")
    block.set_pair('_exptl_temperature', f"{iso_dict.pop('temperature')}")
    block.set_pair('_adsnt_material_id', f"\'{iso_dict.pop('material')}\'")

    # other possible specs
    for key, val in _META_DICT.items():
        if val['text'] in iso_dict:
            block.set_pair(key, f"\'{iso_dict.pop(val['text'])}\'")

    # units
    block.set_pair('_units_temperature', f"'{isotherm.temperature_unit}'")

    if isotherm.pressure_mode == 'absolute':
        block.set_pair('_units_pressure', isotherm.pressure_unit)
    else:
        block.set_pair('_units_pressure', isotherm.pressure_mode)

    if isotherm.loading_basis == 'fraction':
        block.set_pair('_units_loading', f"'fraction {isotherm.material_basis}'")
    elif isotherm.loading_basis == 'percent':
        block.set_pair('_units_loading', f"'% {isotherm.material_basis}'")
    else:
        block.set_pair('_units_loading', f"'{isotherm.loading_unit}/{isotherm.material_unit}'")

    # TODO introduce these as standard in AIF
    for unit in BaseIsotherm._unit_params:
        block.set_pair(f"_pygaps_{unit}", f"'{iso_dict[unit]}'")
        iso_dict.pop(unit)

    # remaining metadata
    for meta in iso_dict:
        block.set_pair(f"_pygaps_{meta.replace(' ', '_')}", f"\'{iso_dict[meta]}\'")

    # data
    if isinstance(isotherm, PointIsotherm):

        other_keys = isotherm.other_keys
        columns = [isotherm.pressure_key, isotherm.loading_key] + other_keys

        # write adsorption data
        if isotherm.has_branch('ads'):
            loop_ads = block.init_loop('_adsorp_', ['pressure', 'amount'] + other_keys)
            df = isotherm.data(branch='ads')[columns]
            loop_ads.set_all_values(df.round(_PARSER_PRECISION).astype("string").values.T.tolist())

        # write desorption data
        if isotherm.has_branch('des'):
            loop_des = block.init_loop('_desorp_', ['pressure', 'amount'] + other_keys)
            df = isotherm.data(branch='des')[columns]
            loop_des.set_all_values(df.round(_PARSER_PRECISION).astype("string").values.T.tolist())

    elif isinstance(isotherm, ModelIsotherm):

        block.set_pair("_pygaps_model_name", isotherm.model.name)
        block.set_pair("_pygaps_model_rmse", f"{isotherm.model.rmse}")
        block.set_pair("_pygaps_model_pressure_range_min", f"{isotherm.model.pressure_range[0]}")
        block.set_pair("_pygaps_model_pressure_range_max", f"{isotherm.model.pressure_range[1]}")
        block.set_pair("_pygaps_model_loading_range_min", f"{isotherm.model.loading_range[0]}")
        block.set_pair("_pygaps_model_loading_range_max", f"{isotherm.model.loading_range[1]}")
        for key, val in isotherm.model.params.items():
            block.set_pair(f"_pygaps_model_param_{key}", f"{val}")

    if path:
        aif.write_file(f"{os.path.splitext(path)[0]}.aif")
    else:
        return aif.as_string()


def isotherm_from_aif(str_or_path: str, **isotherm_parameters: dict):
    """
    Parse an isotherm from an AIF format (file or raw string) [#]_.

    Parameters
    ----------
    str_or_path : str
        The isotherm in a AIF string format or a path
        to where one can be read.
    isotherm_parameters :
        Any other options to be overridden in the isotherm creation.

    Returns
    -------
    Isotherm
        The isotherm contained in the AIF file or string.


    References
    ----------
    .. [#] Evans, Jack D., Volodymyr Bon, Irena Senkovska, and Stefan Kaskel.
       ‘A Universal Standard Archive File for Adsorption Data’. Langmuir, 2 April 2021,
       acs.langmuir.1c00122. https://doi.org/10.1021/acs.langmuir.1c00122.

    """
    if pathlib.Path(str_or_path).exists():
        aif = cif.read_file(str(str_or_path))
    else:
        try:
            aif = cif.read_string(str_or_path)
        except Exception as ex:
            raise ParsingError(
                "Could not parse AIF isotherm. "
                "The `path/string` is invalid or does not exist. "
            ) from ex

    block = aif.sole_block()
    raw_dict = {}

    # read version
<<<<<<< HEAD
    version = block.find_value('_audit_aif_version').strip("'")
    if not version or version.strip("'") == (_parser_version):
=======
    version = block.find_value('_audit_aif_version')
    if not version or float(version.strip("'")) < float(_parser_version):
>>>>>>> af2f59f6
        logger.warning(
            f"The file version is {version} while the parser uses version {_parser_version}. "
            "Strange things might happen, so double check your data."
        )
    else:
        version = version.strip("'")

    # creation method (excluded if created in pygaps)
    cmethod = block.find_value('_audit_creation_method')
    if cmethod and cmethod.strip("'") != "pyGAPS":
        raw_dict["_audit_creation_method"] = cmethod.strip("'")

    # read data and metadata through sequential iteration
    # some properties are special and read separately
    excluded = [
        "_audit_aif_version",
        "_audit_creation_method",
    ] + _UNITS_DICT
    columns = []
    for item in block:
        # metadata handling
        if item.pair is not None:
            key, val = item.pair
            val = val.strip("'")

            if key in _META_DICT:
                try:
                    raw_dict[_META_DICT[key]['text']] = _META_DICT[key]['type'](val)
                except ValueError:
                    logger.warning(
                        f"""Could not parse parameter {_META_DICT[key]['text']}, currently {val}"""
                    )
            elif key.startswith('_pygaps_'):
                raw_dict[key[8:]] = cast_string(val)
            elif key not in excluded:
                raw_dict[key] = cast_string(val)

        # data handling
        elif item.loop is not None:
            loop = item.loop
            loop_data = block.find(loop.tags)

            # check for adsorption or desorption
            branch = 0
            if loop.tags[0].startswith('_desorp_'):
                branch = 1

            if not columns:
                for col in [tag[8:] for tag in loop.tags]:
                    def_col = _DATA_DICT.get(col, col)
                    columns.append(def_col)

            # data is often as strings
            # need to use to_numeric to convert what is appropriate
            data_df = pandas.DataFrame(
                loop_data,
                columns=columns,
            ).apply(pandas.to_numeric, errors='ignore')
            data_df['branch'] = branch
            raw_dict[f"data{branch:d}"] = data_df

    # deal with units gracefully
    # if the AIF was created with pygaps, exact backup units are created
    parse_units = False
    for unit_name in BaseIsotherm._unit_params:
        if unit_name not in raw_dict:
            parse_units = True
            break
    if isotherm_parameters and isotherm_parameters.pop("_parse_units"):
        parse_units = True

    if parse_units:
        # pressure units
        pressure_units = block.find_value('_units_pressure').strip("'")
        pressure_dict = parse_pressure_string(pressure_units)
        raw_dict.update(pressure_dict)

        # loading/material units
        loading_material_units = block.find_value('_units_loading').strip("'")
        loading_material_dict = parse_loading_string(loading_material_units)
        raw_dict.update(loading_material_dict)

        # temperature units
        temperature_units = block.find_value('_units_temperature').strip("'")
        raw_dict['temperature_unit'] = parse_temperature_string(temperature_units)

    # check if material needs parsing
    material = {}
    for key, val in raw_dict.items():
        if key.startswith("sample_"):
            material[key.replace("sample_", "")] = val
    if material:
        for key in material:
            raw_dict.pop("sample_" + key)
        material['name'] = raw_dict['material']
        raw_dict['material'] = material

    # update anything needed
    if isotherm_parameters:
        raw_dict.update(isotherm_parameters)

    if any(a.startswith("data") for a in raw_dict):
        ads_branch = raw_dict.pop("data0", None)
        des_branch = raw_dict.pop("data1", None)
        if des_branch is not None:
            ads_branch = pandas.concat([ads_branch, des_branch], ignore_index=True)

        # generate the isotherm
        return PointIsotherm(
            isotherm_data=ads_branch,
            pressure_key='pressure',
            loading_key='loading',
            **raw_dict,
        )

    if any(a.startswith("model") for a in raw_dict):

        model = {}

        model['name'] = raw_dict.pop("model_name")
        model['rmse'] = raw_dict.pop("model_rmse")
        model['pressure_range'] = [
            raw_dict.pop("model_pressure_range_min"),
            raw_dict.pop("model_pressure_range_max"),
        ]
        model['loading_range'] = [
            raw_dict.pop("model_loading_range_min"),
            raw_dict.pop("model_loading_range_max"),
        ]
        model_parameters = {}
        keys = [key for key in raw_dict if key.startswith("model_param")]
        for key in keys:
            model_parameters[key[12:]] = raw_dict.pop(key)
        model["parameters"] = model_parameters

        return ModelIsotherm(
            model=model_from_dict(model),
            **raw_dict,
        )

    return BaseIsotherm(**raw_dict)<|MERGE_RESOLUTION|>--- conflicted
+++ resolved
@@ -238,13 +238,8 @@
     raw_dict = {}
 
     # read version
-<<<<<<< HEAD
     version = block.find_value('_audit_aif_version').strip("'")
-    if not version or version.strip("'") == (_parser_version):
-=======
-    version = block.find_value('_audit_aif_version')
-    if not version or float(version.strip("'")) < float(_parser_version):
->>>>>>> af2f59f6
+    if not version or version.strip("'") != (_parser_version):
         logger.warning(
             f"The file version is {version} while the parser uses version {_parser_version}. "
             "Strange things might happen, so double check your data."

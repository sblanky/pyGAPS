"""Module implementing the Whittaker method for isosteric enthalpy calculations."""

import numpy as np
import scipy.constants

import pygaps.modelling as pgm
from pygaps.core.baseisotherm import BaseIsotherm
from pygaps.core.modelisotherm import ModelIsotherm
from pygaps.core.pointisotherm import PointIsotherm
from pygaps.utilities.exceptions import CalculationError
from pygaps.utilities.exceptions import ParameterError
from pygaps.units.converter_mode import c_temperature
from pygaps.core.adsorbate import Adsorbate
from pygaps.graphing.calc_graphs import isosteric_enthalpy_plot
<<<<<<< HEAD
from pygaps import logger
=======
>>>>>>> 53c5e739


def enthalpy_sorption_whittaker(
    isotherm: BaseIsotherm,
    branch: str = 'ads',
    model: str = 'Toth',
    loading: list = None,
    verbose: bool = False,
    **kwargs,
):
    r"""

    Calculate the isosteric heat of adsorption, `\Delta H_{st}` using a single
    isotherm via the Whittaker method. Pass either a ModelIsotherm of a suitable
    model (Toth or Langmuir) or the model itself. Parameters of the model fit
    are then used to determine :math:`\Delta H_{st}`.

    Parameters
    ----------
    isotherm : BaseIsotherm
        The PointIsotherm or ModelIsotherm to be used. If ModelIsotherm, units must be in Pascal
    model : str
        The model to use to fit the PointIsotherm, must be either one of
        _WHITTAKER_MODELS.
    loading : list[float]
        The loadings for which to calculate the isosteric heat of adsorption.
    verbose : bool
        Whether to print out extra information and generate a graph.

    Returns
    -------
    result_dict : dict
        A dictionary with the isosteric enthalpies per loading, with the form:

        - ``enthalpy_sorption`` (array) : the isosteric enthalpy of adsorption in kJ/mol
        - ``loading`` (array) : the loading for each point of the isosteric
          enthalpy, in mmol/g
        - ``model_isotherm`` (ModelIsotherm): the model isotherm used to
        calculate the enthalpies.

    Raises
    ------
    ParameterError
        When incorrect type of model isotherm is used.

    Notes
    -----

    The Whittaker method, [#]_ sometimes known as a modified Tóth potential uses
    variables derived from fitting of a Toth-like model isotherm to
    derive the isosteric enthalpy of adsorption :math:`\Delta H_{st}`.
    Toth-like isotherms take the general form;

    n(P) = \sum_{i} n_{m_i} \frac{K_i P}{\sqrt[t_i]{1+(K_i P)^{t_i}}}

    And apart from Toth, include the multi- and single site Langmuir model
    (where all t_i are 1), and the chemiphysisorption model.

    The general form of the Whittaker potential is;

    .. math::

        \Delta H_{st} = \Delta \lambda + \Delta H_{vap} + RT

    Where :math:`\Delta \lambda` is the adsorption potential, and
    :math:`\Delta H_{vap}` is the latent heat of the liquid-vapour change at
    equilibrium pressure.

    For loadings below the triple point pressure, :math:`\Delta H_{vap}` is
    meaningless. In this case, :math:`\Delta H_{vap}` is estimated as that at
    the triple point.

    :math:`\Delta \lambda` is determined from the model isotherm parameters as :

    .. math::

        \Delta \lambda = R T \sum_{i} \ln{\left[ P_o K_i \left( \frac{\theta_i^{t_i}}{1 - \theta_i^{t_i}} \right )^{\frac{1-t_i}{t_i}} \right ]}

    Where :math:`P_0` is the saturation pressure, :math:`\theta` is the
    fractional coverage, and :math:`K` is the equilibrium constant. In the case
    that the adsorptive is supercritical, the Dubinin pseudo-saturation pressure
    is used;

    ..math::
        `p^0 = p_c \left(\frac{T}{T_c}\right)^2`.

    The exponent :math:`t` is not relevant for Langmuir models it reduces to 1.
    Thus, :math:`\Delta \lambda` becomes

    .. math::

        \Delta \lambda = RT \sum_{i} \ln{ \left( \frac{P_0}{K_i} \right) }

    As such, the Whittaker method predicts constant isosteric enthalpies of
    adsorption when Langmuir models are used.

    References
    ----------
    .. [#] "Predicting isosteric heats for gas adsorption.", Peter B.
      Whittaker, Xiaolin Wang, Klaus Regenauer-Lieb and Hui Tong Chua,
      Phys. Chem. Chem. Phys., 15.2, 473-482, (2013)

    """

    # Critical, triple and saturation pressure
    p_c = isotherm.adsorbate.p_critical()
    p_t = isotherm.adsorbate.p_triple()
    p_sat = isotherm.adsorbate.saturation_pressure(
        temp=isotherm.temperature,
        pseudo=True,
    )

    if not isinstance(isotherm, (PointIsotherm, ModelIsotherm)):
        raise ParameterError(
            f'''
            Isotherm must be ModelIsotherm or PointIsotherm.
            You have input a {type(isotherm)}.
            '''
        )

    if (isinstance(isotherm, ModelIsotherm) and isotherm.units['pressure_unit'] != 'Pa'):
        raise ParameterError('''Model isotherms should be in Pa.''')

    if isinstance(isotherm, PointIsotherm):
        if model == 'guess':
            model = pgm._WHITTAKER_MODELS
 
        isotherm = convert_isotherm_safely(isotherm)

        K_factor = kwargs.get('K_factor', 1e2)
        K_lower_limit = K_factor / p_sat
        param_bounds = {  # default to prevent tiny K
                    'K': [K_lower_limit, np.inf],
                    'K1': [K_lower_limit, np.inf],
                    'K2': [K_lower_limit, np.inf],
                    'K3': [K_lower_limit, np.inf],
                    'n_m': [min(isotherm.loading()), np.inf],
                    'n_m1': [min(isotherm.loading()), np.inf],
                    'n_m2': [min(isotherm.loading()), np.inf],
                    'n_m3': [min(isotherm.loading()), np.inf],
                    't': [0., np.inf],
                    't1': [0., np.inf],
                    't2': [0., np.inf],
                    'Ea': [0., np.inf],
                }

        param_bounds = kwargs.get('param_bounds', param_bounds)
        if type(model) == str:  # remove invalid parameters
            params = pgm.get_isotherm_model(model).params.keys()
            param_bounds = {key: param_bounds[key] for key in param_bounds if key in params}

        max_nfev = kwargs.get('max_nfev', None)

        isotherm = pgm.model_iso(
            isotherm,
            branch=branch,
            model=model,
            verbose=verbose,
            optimization_params=dict(max_nfev=max_nfev),
            param_bounds=param_bounds,
        )

    model = isotherm.model.name

    if not pgm.is_model_whittaker(model):
        raise ParameterError(
            f'''
            Whittaker method requires modelling with a Toth-type model, i.e.
            {*pgm._WHITTAKER_MODELS,}
            '''
        )

    if loading is None:
        loading = np.linspace(isotherm.model.loading_range[0], isotherm.model.loading_range[1], 100)

    # Local constants and model parameters
    T = isotherm.temperature
    params = isotherm.model.params
    n_m_list = [val for param, val in params.items() if 'n_m' in param]
    K_list = [val for param, val in params.items() if 'K' in param]
    t_list = [val for param, val in params.items() if 't' in param]
    if model.lower() == 'chemiphysisorption':  # so list lengths match
        t_list.append(1)
    if len(t_list) == 0:  # so list lengths match
        t_list = [1 for i in range(len(K_list))]

    pressure = [pressure_at(isotherm, n) for n in loading]
    enthalpy = enthalpy_sorption_whittaker_raw(
        pressure,
        loading,
        p_sat,
        p_c,
        p_t,
        K_list,
        n_m_list,
        t_list,
        T,
        isotherm.adsorbate,
    )

    stderr = stderr_estimate(
        count_variables(n_m_list, K_list, t_list), isotherm.model.rmse, enthalpy
    )

    if verbose:
        isosteric_enthalpy_plot(
            loading,
            enthalpy,
            stderr,
            isotherm.units,
        )

    return {
        'loading': loading,
        'enthalpy_sorption': enthalpy,
        'model_isotherm': isotherm,
        'std_errs': stderr,
    }


def convert_isotherm_safely(isotherm: PointIsotherm):
    """
    Makes a copy of the isotherm, but with pressure converted to
    absoulte and Pa, and temperature converted to K.
    For use in `enthalpy_sorption_whittaker`, so as not to modify the original
    input.

    Parameters
    ---------
    isotherm: PointIsotherm
        The isotherm to convert

    Returns
    ------
    converted isotherm: PointIsotherm
        New isotherm with all parameters the same as `isotherm` except with
        pressure converted to absolute and Pa, and temperature converted to K.
    """
    temperature = c_temperature(
        value=isotherm.temperature,
        unit_from=isotherm.units['temperature_unit'],
        unit_to='K',
    )
    return PointIsotherm(
        pressure=isotherm.pressure(
            pressure_unit='Pa',
            pressure_mode='absolute'
        ),
        loading=isotherm.loading(),

        material=isotherm.material,
        adsorbate=str(isotherm.adsorbate),
        temperature=temperature,

        temperature_unit='K',
        pressure_mode='absolute',
        pressure_unit='Pa',
        loading_basis=isotherm.units['loading_basis'],
        loading_unit=isotherm.units['loading_unit'],
        material_basis=isotherm.units['material_basis'],
        material_unit='g',
    )


def pressure_at(
    isotherm: BaseIsotherm,
    n: list[float],
):
    """
    Wrapper for `isotherm.pressure_at()` which returns NAN on a
    `CalculationError`.

    Parameters
    ----------
    isotherm: BaseIsotherm
        isotherm to use
    n: float
        Loading from which to derive pressure

    Returns
    ------
    pressure at `n` if possible
    or `np.NAN` if not.
    """
    try:
        return isotherm.pressure_at(n)
    except CalculationError:
        return np.NAN


def count_variables(
    n_m_list: list[float],
    K_list: list[float],
    t_list: list[float],
):
    r"""
    Counts the number of appearances of each of the isotherm model parameters
    in the Whittaker equation.
    Per summation,  for every `i` in;

    .. math::

        \Delta \lambda = R T \sum_{i} \ln{\left[ P_o K_i \left( \frac{\theta_i^{t_i}}{1 - \theta_i^{t_i}} \right )^{\frac{1-t_i}{t_i}} \right ]}

    Thus, `n_m_i` is counted twice, K_i counted once and `t_i` counted four
    times. t_i term is ignored if equal to 1 (as in the chemiphysisorption
    model).

    Parameters
    ---------
    n_m_list: list of floats
    K_list: list of floats
    t_list: list of floats

    Returns
    ------
    Total number of instances of terms.
    """
    t_list = [term for term in t_list if term != 1]
    total = (2 * len(n_m_list)) + len(K_list) + (4 * len(t_list))
    return total


def stderr_estimate(
    n_terms: int,
    rmse: float,
    enthalpy: list[float],
):
    absolute_uncertainty = 0.434 * (np.sqrt(n_terms * (rmse**2)))
    return [abs(absolute_uncertainty * H) for H in enthalpy]


def adsorption_potential_raw(
    n: float,
    p_sat: float,
    K_list: list[float],
    n_m_list: list[float],
    t_list: list[float],
    RT: float,
):
    r"""
    Calculate the adsorption potential from isotherm model parameters and
    adsorbate saturation pressure, according to multisite Whittaker
    approximation.

    This is a bare-bones function intended for use from
    `enthalpy_sorption_whittaker_raw`

    Parameters
    ----------
    n: float = None,
        loading at which to calculate adsorption potential
    p_sat: float = None,
        Saturation pressure of adsorbate at isotherm temperature, `T`. Must be
        in Pa. Tip: if adsorbate is above its critical temperature, you can
        calculate a Dubinin psuedo-saturation pressure using the convenience
        function in the adsorbate class.
    K_list: list[float] = None,
        List of equilibrium constants, K from model fitting. Must be derived
        from fitting to model with pressure units of Pa.
    n_m_list: list[float] = None,
        List of monolayer loadings, K from model fitting. Must be derived
        from fitting to model with pressure units of Pa. Must have same units
        as loading.
    t_list: list[float] = None,
        List of exponents, t from model fitting. Must be derived
        from fitting to model with pressure units of Pa.
    RT: float = None,
        product of gas constant, `R` and isotherm temperature. Calculated in
        `enthalpy_sorption_whittaker_raw`

    Returns
    ---------
    adsorption_potential: float

    Notes
    ----
    Calculated as
    ..math::
        \Delta \lambda = R T \sum_{i} \ln{\left[ P_o K_i \left( \frac{\theta_i^{t_i}}{1 - \theta_i^{t_i}} \right )^{\frac{1-t_i}{t_i}} \right ]}
    """
    log_bracket = 0
    for K, t, n_m, in zip(K_list, t_list, n_m_list,):
        theta = n / n_m
        theta_t = theta**t
        theta_function = ((theta_t) / (1 - theta_t))**((t - 1) / t)
        log_bracket += np.log(p_sat * K * theta_function)

    return RT * log_bracket


def enthalpy_sorption_whittaker_raw(
    pressure: list[float],
    loading: list[float],
    p_sat: float,
    p_c: float,
    p_t: float,
    K_list: list[float],
    n_m_list: list[float],
    t_list: list[float],
    T: float,
    adsorbate: Adsorbate,
):
    """
    Calculate the isosteric enthalpy of adsorption using model parameters from
    fitting a Toth-like model isotherm via the Whittaker method.

    This is a 'bare-bones' function to calculate isosteric enthalpy which is
    designed as a low-level alternative to the main function.
    Designed for advanced use, its parameters have to be manually specified.

    Parameters
    ----------
    pressure: list[float]
        A list of pressures. Must be in Pa.
    loading: list[float] = None,
        Loadings corresponding to above pressures. Units are irrelevant as long
        as they are the same as `n_m`
    p_sat: float = None,
        Saturation pressure of adsorbate at isotherm temperature, `T`. Must be
        in Pa. Tip: if adsorbate is above its critical temperature, you can
        calculate a Dubinin psuedo-saturation pressure using the convenience
        function in the adsorbate class.
    p_c: float = None,
        Critical pressure of adsorbate. Units must be Pa.
    p_t: float = None,
        Triple-point pressure of adsorbate. Units must be Pa.
    K_list: list[float] = None,
        List of equilibrium constants, K from model fitting. Must be derived
        from fitting to model with pressure units of Pa.
    n_m_list: list[float] = None,
        List of monolayer loadings, K from model fitting. Must be derived
        from fitting to model with pressure units of Pa. Must have same units
        as loading.
    t_list: list[float] = None,
        List of exponents, t from model fitting. Must be derived
        from fitting to model with pressure units of Pa.
    T: float = None,
        Temperature of isotherm. Units must be K.
    adsorbate: Adsorbate = None,
        Adsorbate used.

    Returns
    -------
    loading: list[float]
        Loadings as input in function arguments.
    enthalpy: list[float]
        Isosteric enthalpies of adsorption, in kJ/mol.
    """

    if not (len(K_list) == len(n_m_list) == len(t_list)):
        raise ParameterError('''Different length model parameter lists''')

    if len(pressure) != len(loading):
        raise ParameterError(
            '''Loading and pressure lists must be same length!'''
        )

    RT = scipy.constants.R * T

    # Calculate adsorption potential
    adsorption_potential = [
        adsorption_potential_raw(
            n, p_sat,
            K_list, n_m_list, t_list,
            RT
        ) for n in loading
    ]

    # Calculate vaporisation enthalpy and compresssibility for
    # T, p
    vaporisation_enthalpy = []
    compressibility = []
    for p in pressure:
        if np.isnan(p) or p <= 0 or p > p_c or p > p_sat:
            # remove pressures where values can't be calculated
            vaporisation_enthalpy.append(np.NAN)
            compressibility.append(np.NAN)
            continue

        compressibility.append(adsorbate.compressibility(T, p))

        vaporisation_enthalpy.append(
            adsorbate.enthalpy_vaporisation(press=(max(p, p_t))) * 1000
        )

    # Sum adsorption potential, vaporisation enthalpy, ZRT
    enthalpy = [
        (epsilon + dH + (Z * RT)) / 1000  # return in kJ/mol
        for epsilon, dH, Z
        in zip(adsorption_potential, vaporisation_enthalpy, compressibility)
    ]

    if any(h < 0 for h in enthalpy):
        raise CalculationError(
            f'''
            Whittaker calculation returned negative enthalpy values
            This is usually because of very small K_i parameters
            ({K_list})
            relative to saturation pressure ({p_sat}).
            Apply a different model or change the parameter bounds.
            '''
        )

    return enthalpy<|MERGE_RESOLUTION|>--- conflicted
+++ resolved
@@ -12,10 +12,6 @@
 from pygaps.units.converter_mode import c_temperature
 from pygaps.core.adsorbate import Adsorbate
 from pygaps.graphing.calc_graphs import isosteric_enthalpy_plot
-<<<<<<< HEAD
-from pygaps import logger
-=======
->>>>>>> 53c5e739
 
 
 def enthalpy_sorption_whittaker(
@@ -142,7 +138,7 @@
     if isinstance(isotherm, PointIsotherm):
         if model == 'guess':
             model = pgm._WHITTAKER_MODELS
- 
+
         isotherm = convert_isotherm_safely(isotherm)
 
         K_factor = kwargs.get('K_factor', 1e2)
@@ -260,16 +256,11 @@
         unit_to='K',
     )
     return PointIsotherm(
-        pressure=isotherm.pressure(
-            pressure_unit='Pa',
-            pressure_mode='absolute'
-        ),
+        pressure=isotherm.pressure(pressure_unit='Pa', pressure_mode='absolute'),
         loading=isotherm.loading(),
-
         material=isotherm.material,
         adsorbate=str(isotherm.adsorbate),
         temperature=temperature,
-
         temperature_unit='K',
         pressure_mode='absolute',
         pressure_unit='Pa',
@@ -398,7 +389,11 @@
         \Delta \lambda = R T \sum_{i} \ln{\left[ P_o K_i \left( \frac{\theta_i^{t_i}}{1 - \theta_i^{t_i}} \right )^{\frac{1-t_i}{t_i}} \right ]}
     """
     log_bracket = 0
-    for K, t, n_m, in zip(K_list, t_list, n_m_list,):
+    for K, t, n_m, in zip(
+        K_list,
+        t_list,
+        n_m_list,
+    ):
         theta = n / n_m
         theta_t = theta**t
         theta_function = ((theta_t) / (1 - theta_t))**((t - 1) / t)
@@ -470,19 +465,13 @@
         raise ParameterError('''Different length model parameter lists''')
 
     if len(pressure) != len(loading):
-        raise ParameterError(
-            '''Loading and pressure lists must be same length!'''
-        )
+        raise ParameterError('''Loading and pressure lists must be same length!''')
 
     RT = scipy.constants.R * T
 
     # Calculate adsorption potential
     adsorption_potential = [
-        adsorption_potential_raw(
-            n, p_sat,
-            K_list, n_m_list, t_list,
-            RT
-        ) for n in loading
+        adsorption_potential_raw(n, p_sat, K_list, n_m_list, t_list, RT) for n in loading
     ]
 
     # Calculate vaporisation enthalpy and compresssibility for
@@ -498,15 +487,12 @@
 
         compressibility.append(adsorbate.compressibility(T, p))
 
-        vaporisation_enthalpy.append(
-            adsorbate.enthalpy_vaporisation(press=(max(p, p_t))) * 1000
-        )
+        vaporisation_enthalpy.append(adsorbate.enthalpy_vaporisation(press=(max(p, p_t))) * 1000)
 
     # Sum adsorption potential, vaporisation enthalpy, ZRT
     enthalpy = [
         (epsilon + dH + (Z * RT)) / 1000  # return in kJ/mol
-        for epsilon, dH, Z
-        in zip(adsorption_potential, vaporisation_enthalpy, compressibility)
+        for epsilon, dH, Z in zip(adsorption_potential, vaporisation_enthalpy, compressibility)
     ]
 
     if any(h < 0 for h in enthalpy):
